/*
 * Copyright (C) 2014 - 2016 Softwaremill <http://softwaremill.com>
 * Copyright (C) 2016 Lightbend Inc. <http://www.lightbend.com>
 */
package sample.javadsl;


import akka.Done;
import akka.NotUsed;
import akka.actor.ActorRef;
import akka.actor.ActorSystem;
import akka.japi.Pair;
import akka.japi.function.Procedure;
import akka.kafka.*;
import akka.kafka.javadsl.Consumer;
import akka.kafka.javadsl.Producer;
import akka.stream.ActorMaterializer;
import akka.stream.Materializer;
import akka.stream.javadsl.*;
import org.apache.kafka.clients.consumer.ConsumerConfig;
import org.apache.kafka.clients.consumer.ConsumerRecord;
import org.apache.kafka.clients.producer.ProducerRecord;
import org.apache.kafka.common.Metric;
import org.apache.kafka.common.MetricName;
import org.apache.kafka.common.TopicPartition;
import org.apache.kafka.common.serialization.ByteArrayDeserializer;
import org.apache.kafka.common.serialization.ByteArraySerializer;
import org.apache.kafka.common.serialization.StringDeserializer;
import org.apache.kafka.common.serialization.StringSerializer;
import scala.concurrent.duration.Duration;

import java.util.List;
<<<<<<< HEAD
import java.util.Set;
=======
import java.util.Map;
>>>>>>> be43b58b
import java.util.concurrent.CompletableFuture;
import java.util.concurrent.CompletionStage;
import java.util.concurrent.TimeUnit;
import java.util.concurrent.atomic.AtomicLong;

abstract class ConsumerExample {
  protected final ActorSystem system = ActorSystem.create("example");

  protected final Materializer materializer = ActorMaterializer.create(system);

  protected final int maxPartitions = 100;

  protected <T> Flow<T, T, NotUsed> business() {
    return Flow.create();
  }

  // #settings
  protected final ConsumerSettings<byte[], String> consumerSettings =
      ConsumerSettings.create(system, new ByteArrayDeserializer(), new StringDeserializer())
    .withBootstrapServers("localhost:9092")
    .withGroupId("group1")
    .withProperty(ConsumerConfig.AUTO_OFFSET_RESET_CONFIG, "earliest");
  // #settings

  protected final ProducerSettings<byte[], String> producerSettings =
      ProducerSettings.create(system, new ByteArraySerializer(), new StringSerializer())
    .withBootstrapServers("localhost:9092");

  // #db
  static class DB {
    private final AtomicLong offset = new AtomicLong();

    public CompletionStage<Done> save(ConsumerRecord<byte[], String> record) {
      System.out.println("DB.save: " + record.value());
      offset.set(record.offset());
      return CompletableFuture.completedFuture(Done.getInstance());
    }

    public CompletionStage<Long> loadOffset() {
      return CompletableFuture.completedFuture(offset.get());
    }

    public CompletionStage<Done> update(String data) {
      System.out.println("DB.update: " + data);
      return CompletableFuture.completedFuture(Done.getInstance());
    }
  }
  // #db

  // #rocket
  static class Rocket {
    public CompletionStage<Done> launch(String destination) {
      System.out.println("Rocket launched to " + destination);
      return CompletableFuture.completedFuture(Done.getInstance());
    }
  }
  // #rocket
}

// Consume messages and store a representation, including offset, in DB
class ExternalOffsetStorageExample extends ConsumerExample {
  public static void main(String[] args) {
    new ExternalOffsetStorageExample().demo();
  }

  public void demo() {
    // #plainSource
    final DB db = new DB();

    db.loadOffset().thenAccept(fromOffset -> {
      Consumer.plainSource(
        consumerSettings,
        Subscriptions.assignmentWithOffset(new TopicPartition("topic1", 0), fromOffset)
      ).mapAsync(1, record -> db.save(record))
      .runWith(Sink.ignore(), materializer);
    });
    // #plainSource
  }
}

// Consume messages at-most-once
class AtMostOnceExample extends ConsumerExample {
  public static void main(String[] args) {
    new AtMostOnceExample().demo();
  }

  public void demo() {
    // #atMostOnce
    final Rocket rocket = new Rocket();

    Consumer.atMostOnceSource(consumerSettings, Subscriptions.topics("topic1"))
      .mapAsync(1, record -> rocket.launch(record.value()))
      .runWith(Sink.ignore(), materializer);
    // #atMostOnce
  }
}

// Consume messages at-least-once
class AtLeastOnceExample extends ConsumerExample {
  public static void main(String[] args) {
    new AtLeastOnceExample().demo();
  }

  public void demo() {
    // #atLeastOnce
    final DB db = new DB();

    Consumer.committableSource(consumerSettings, Subscriptions.topics("topic1"))
      .mapAsync(1, msg -> db.update(msg.record().value())
        .thenApply(done -> msg))
      .mapAsync(1, msg -> msg.committableOffset().commitJavadsl())
      .runWith(Sink.ignore(), materializer);
    // #atLeastOnce
  }
}

// Consume messages at-least-once, and commit in batches
class AtLeastOnceWithBatchCommitExample extends ConsumerExample {
  public static void main(String[] args) {
    new AtLeastOnceWithBatchCommitExample().demo();
  }

  public void demo() {
    // #atLeastOnceBatch
    final DB db = new DB();

    Consumer.committableSource(consumerSettings, Subscriptions.topics("topic1"))
      .mapAsync(1, msg ->
        db.update(msg.record().value()).thenApply(done -> msg.committableOffset()))
      .batch(20,
        first -> ConsumerMessage.emptyCommittableOffsetBatch().updated(first),
        (batch, elem) -> batch.updated(elem))
        .mapAsync(3, c -> c.commitJavadsl())
      .runWith(Sink.ignore(), materializer);
    // #atLeastOnceBatch
  }
}

// Connect a Consumer to Producer
class ConsumerToProducerSinkExample extends ConsumerExample {
  public static void main(String[] args) {
    new ConsumerToProducerSinkExample().demo();
  }

  public void demo() {
    // #consumerToProducerSink
    Consumer.committableSource(consumerSettings, Subscriptions.topics("topic1"))
      .map(msg ->
        new ProducerMessage.Message<byte[], String, ConsumerMessage.Committable>(
            new ProducerRecord<>("topic2", msg.record().value()), msg.committableOffset()))
      .runWith(Producer.commitableSink(producerSettings), materializer);
    // #consumerToProducerSink
  }
}

// Connect a Consumer to Producer
class ConsumerToProducerFlowExample extends ConsumerExample {
  public static void main(String[] args) {
    new ConsumerToProducerFlowExample().demo();
  }

  public void demo() {
    // #consumerToProducerFlow
    Consumer.committableSource(consumerSettings, Subscriptions.topics("topic1"))
      .map(msg ->
        new ProducerMessage.Message<byte[], String, ConsumerMessage.Committable>(
          new ProducerRecord<>("topic2", msg.record().value()), msg.committableOffset()))
      .via(Producer.flow(producerSettings))
      .mapAsync(producerSettings.parallelism(), result ->
        result.message().passThrough().commitJavadsl())
      .runWith(Sink.ignore(), materializer);
    // #consumerToProducerFlow
  }
}

// Connect a Consumer to Producer, and commit in batches
class ConsumerToProducerWithBatchCommitsExample extends ConsumerExample {
  public static void main(String[] args) {
    new ConsumerToProducerWithBatchCommitsExample().demo();
  }

  public void demo() {
    // #consumerToProducerFlowBatch
    Source<ConsumerMessage.CommittableOffset, Consumer.Control> source =
      Consumer.committableSource(consumerSettings, Subscriptions.topics("topic1"))
      .map(msg ->
          new ProducerMessage.Message<byte[], String, ConsumerMessage.CommittableOffset>(
              new ProducerRecord<>("topic2", msg.record().value()), msg.committableOffset()))
      .via(Producer.flow(producerSettings))
      .map(result -> result.message().passThrough());

      source.batch(20,
          first -> ConsumerMessage.emptyCommittableOffsetBatch().updated(first),
          (batch, elem) -> batch.updated(elem))
        .mapAsync(3, c -> c.commitJavadsl())
        .runWith(Sink.ignore(), materializer);
    // #consumerToProducerFlowBatch
  }
}

// Connect a Consumer to Producer, and commit in batches
class ConsumerToProducerWithBatchCommits2Example extends ConsumerExample {
  public static void main(String[] args) {
    new ConsumerToProducerWithBatchCommits2Example().demo();
  }

  public void demo() {
    Source<ConsumerMessage.CommittableOffset, Consumer.Control> source =
      Consumer.committableSource(consumerSettings, Subscriptions.topics("topic1"))
      .map(msg ->
          new ProducerMessage.Message<byte[], String, ConsumerMessage.CommittableOffset>(
              new ProducerRecord<>("topic2", msg.record().value()), msg.committableOffset()))
      .via(Producer.flow(producerSettings))
      .map(result -> result.message().passThrough());

      // #groupedWithin
      source
        .groupedWithin(20, Duration.create(5, TimeUnit.SECONDS))
        .map(group -> foldLeft(group))
        .mapAsync(3, c -> c.commitJavadsl())
      // #groupedWithin
        .runWith(Sink.ignore(), materializer);
  }

  // #groupedWithin

  private ConsumerMessage.CommittableOffsetBatch foldLeft(List<ConsumerMessage.CommittableOffset> group) {
    ConsumerMessage.CommittableOffsetBatch batch = ConsumerMessage.emptyCommittableOffsetBatch();
    for (ConsumerMessage.CommittableOffset elem: group) {
      batch = batch.updated(elem);
    }
    return batch;
  }
  //#groupedWithin
}

// Backpressure per partition with batch commit
class ConsumerWithPerPartitionBackpressure extends ConsumerExample {
  public static void main(String[] args) {
    new ConsumerWithPerPartitionBackpressure().demo();
  }

  public void demo() {
    // #committablePartitionedSource
    Consumer
      .committablePartitionedSource(consumerSettings, Subscriptions.topics("topic1"))
      .flatMapMerge(maxPartitions, Pair::second)
      .via(business())
      .batch(
          100,
          first -> ConsumerMessage.emptyCommittableOffsetBatch().updated(first.committableOffset()),
          (batch, elem) -> batch.updated(elem.committableOffset())
      )
      .mapAsync(3, x -> x.commitJavadsl())
      .runWith(Sink.ignore(), materializer);
    // #committablePartitionedSource
  }
}

class ConsumerWithIndependentFlowsPerPartition extends ConsumerExample {
  public static void main(String[] args) {
    new ConsumerWithIndependentFlowsPerPartition().demo();
  }

  public void demo() {
    // #committablePartitionedSource2
    Consumer.Control c =
      Consumer.committablePartitionedSource(consumerSettings, Subscriptions.topics("topic1"))
        .map(pair -> pair.second().via(business()).toMat(Sink.ignore(), Keep.both()).run(materializer))
        .mapAsyncUnordered(maxPartitions, (pair) -> pair.second()).to(Sink.ignore()).run(materializer);
    // #committablePartitionedSource2
  }
}

class ExternallyControlledKafkaConsumer extends ConsumerExample {
  public static void main(String[] args) {
    new ExternallyControlledKafkaConsumer().demo();
  }

  public void demo() {
    // #consumerActor
    //Consumer is represented by actor
    ActorRef consumer = system.actorOf((KafkaConsumerActor.props(consumerSettings)));

    //Manually assign topic partition to it
    Consumer
      .plainExternalSource(consumer, Subscriptions.assignment(new TopicPartition("topic1", 1)))
      .via(business())
      .runWith(Sink.ignore(), materializer);

    //Manually assign another topic partition
    Consumer
      .plainExternalSource(consumer, Subscriptions.assignment(new TopicPartition("topic1", 2)))
      .via(business())
      .runWith(Sink.ignore(), materializer);
    // #consumerActor
  }
}

<<<<<<< HEAD
class RebalanceListenerCallbacksExample extends ConsumerExample {
  public static void main(String[] args) {
    new ExternallyControlledKafkaConsumer().demo();
  }

  public void demo(ActorSystem sytem) {
    // #withRebalanceListenerCallbacks

    // prepare listener callbacks; you could message the assignments to an Actor,
    // log them, or do anything else with this information here:
    Procedure<Set<TopicPartition>> onAssign = set -> {
      sytem.log().info("Assigned: {}", set);
    };
    Procedure<Set<TopicPartition>> onRevoke = set -> {
      sytem.log().info("Revoked: {}", set);
    };

    // pass in the listener callbacks into the subscription:
    Subscription sub = Subscriptions.topics("topic")
        .withRebalanceListenerCallbacksJavadsl(onAssign, onRevoke);


    // use the subscription as usual:
    Consumer
      .plainSource(consumerSettings, sub);
    // #withRebalanceListenerCallbacks
=======
class ConsumerMetricsExample extends ConsumerExample {
  public static void main(String[] args) {
    new ConsumerMetricsExample().demo();
  }

  public void demo() {
    // #consumerMetrics
    // run the stream to obtain the materialized Control value
    Consumer.Control control = Consumer
        .plainSource(consumerSettings, Subscriptions.assignment(new TopicPartition("topic1", 2)))
        .via(business())
        .to(Sink.ignore())
        .run(materializer);

    CompletionStage<Map<MetricName, Metric>> metrics = control.getMetrics();
    metrics.thenAccept(m -> System.out.println("Metrics: " + m));
    // #consumerMetrics
>>>>>>> be43b58b
  }
}

<|MERGE_RESOLUTION|>--- conflicted
+++ resolved
@@ -30,11 +30,8 @@
 import scala.concurrent.duration.Duration;
 
 import java.util.List;
-<<<<<<< HEAD
 import java.util.Set;
-=======
 import java.util.Map;
->>>>>>> be43b58b
 import java.util.concurrent.CompletableFuture;
 import java.util.concurrent.CompletionStage;
 import java.util.concurrent.TimeUnit;
@@ -334,7 +331,6 @@
   }
 }
 
-<<<<<<< HEAD
 class RebalanceListenerCallbacksExample extends ConsumerExample {
   public static void main(String[] args) {
     new ExternallyControlledKafkaConsumer().demo();
@@ -356,12 +352,13 @@
     Subscription sub = Subscriptions.topics("topic")
         .withRebalanceListenerCallbacksJavadsl(onAssign, onRevoke);
 
-
     // use the subscription as usual:
     Consumer
       .plainSource(consumerSettings, sub);
     // #withRebalanceListenerCallbacks
-=======
+  }
+}
+
 class ConsumerMetricsExample extends ConsumerExample {
   public static void main(String[] args) {
     new ConsumerMetricsExample().demo();
@@ -379,7 +376,6 @@
     CompletionStage<Map<MetricName, Metric>> metrics = control.getMetrics();
     metrics.thenAccept(m -> System.out.println("Metrics: " + m));
     // #consumerMetrics
->>>>>>> be43b58b
-  }
-}
-
+  }
+}
+
